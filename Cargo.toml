[package]
name = "ytop"
version = "0.6.2"
authors = ["Caleb Bassi <calebjbassi@gmail.com>"]
license = "MIT"
description = "A TUI system monitor written in Rust"
edition = "2018"

[dependencies]
battery = "0.7.8"
better-panic = "0.2.0"
chrono = "0.4.11"
crossbeam-channel = "0.4.2"
crossterm = "0.17.4"
ctrlc = { version = "3.1.4", features = ["termination"] }
fern = "0.6.0"
log = "0.4.8"
num-rational = "0.3"
once_cell = "1.3.1"
platform-dirs = "0.2.0"
psutil = "3.1.0"
serde = { version = "1.0.110", features = ["derive"] }
serde_json = "1.0.53"
size = "0.1.2"
structopt = "0.3.14"
tui = { version = "0.9.2", default-features = false, features = ["crossterm"] }


[target.'cfg(target_os = "linux")'.dependencies]
csv = "1.1.6"
which = "4.2.2"
<<<<<<< HEAD

[package.metadata.deb]
depends = "$auto"
section = "utils"
priority = "optional"
=======
[package.metadata.rpm]
package = "ytop"

[package.metadata.rpm.cargo]
buildflags = ["--release"]

[package.metadata.rpm.targets]
ytop = { path = "/usr/bin/ytop" }
>>>>>>> 55b71c69
<|MERGE_RESOLUTION|>--- conflicted
+++ resolved
@@ -29,19 +29,15 @@
 [target.'cfg(target_os = "linux")'.dependencies]
 csv = "1.1.6"
 which = "4.2.2"
-<<<<<<< HEAD
 
 [package.metadata.deb]
 depends = "$auto"
 section = "utils"
 priority = "optional"
-=======
+
 [package.metadata.rpm]
 package = "ytop"
-
 [package.metadata.rpm.cargo]
 buildflags = ["--release"]
-
 [package.metadata.rpm.targets]
-ytop = { path = "/usr/bin/ytop" }
->>>>>>> 55b71c69
+ytop = { path = "/usr/bin/ytop" }